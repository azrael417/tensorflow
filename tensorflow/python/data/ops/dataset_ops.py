--- conflicted
+++ resolved
@@ -1599,176 +1599,4 @@
 
   @property
   def output_types(self):
-<<<<<<< HEAD
-    return self._input_dataset.output_types
-
-
-# TODO(b/64974358): Increase default buffer size to 256 MB.
-_DEFAULT_READER_BUFFER_SIZE_BYTES = 256 * 1024  # 256 KB
-
-
-def _convert_optional_param_to_tensor(argument_name,
-                                      argument_value,
-                                      argument_default=0,
-                                      argument_dtype=dtypes.int64):
-  if argument_value is not None:
-    return ops.convert_to_tensor(
-        argument_value, dtype=argument_dtype, name=argument_name)
-  else:
-    return constant_op.constant(
-        argument_default, dtype=argument_dtype, name=argument_name)
-
-
-class TextLineDataset(Dataset):
-  """A `Dataset` comprising lines from one or more text files."""
-
-  def __init__(self, filenames, compression_type=None, buffer_size=None):
-    """Creates a `TextLineDataset`.
-
-    Args:
-      filenames: A `tf.string` tensor containing one or more filenames.
-      compression_type: (Optional.) A `tf.string` scalar evaluating to one of
-        `""` (no compression), `"ZLIB"`, or `"GZIP"`.
-      buffer_size: (Optional.) A `tf.int64` scalar denoting the number of bytes
-        to buffer. A value of 0 results in the default buffering values chosen
-        based on the compression type.
-    """
-    super(TextLineDataset, self).__init__()
-    self._filenames = ops.convert_to_tensor(
-        filenames, dtype=dtypes.string, name="filenames")
-    self._compression_type = _convert_optional_param_to_tensor(
-        "compression_type",
-        compression_type,
-        argument_default="",
-        argument_dtype=dtypes.string)
-    self._buffer_size = _convert_optional_param_to_tensor(
-        "buffer_size", buffer_size, _DEFAULT_READER_BUFFER_SIZE_BYTES)
-
-  def make_dataset_resource(self):
-    return gen_dataset_ops.text_line_dataset(
-        self._filenames, self._compression_type, self._buffer_size)
-
-  @property
-  def output_shapes(self):
-    return tensor_shape.scalar()
-
-  @property
-  def output_types(self):
-    return dtypes.string
-
-
-class TFRecordDataset(Dataset):
-  """A `Dataset` comprising records from one or more TFRecord files."""
-
-  def __init__(self, filenames, compression_type=None, buffer_size=None):
-    """Creates a `TFRecordDataset`.
-
-    Args:
-      filenames: A `tf.string` tensor containing one or more filenames.
-      compression_type: (Optional.) A `tf.string` scalar evaluating to one of
-        `""` (no compression), `"ZLIB"`, or `"GZIP"`.
-      buffer_size: (Optional.) A `tf.int64` scalar representing the number of
-        bytes in the read buffer. 0 means no buffering.
-    """
-    super(TFRecordDataset, self).__init__()
-    # Force the type to string even if filenames is an empty list.
-    self._filenames = ops.convert_to_tensor(
-        filenames, dtypes.string, name="filenames")
-    self._compression_type = _convert_optional_param_to_tensor(
-        "compression_type",
-        compression_type,
-        argument_default="",
-        argument_dtype=dtypes.string)
-    self._buffer_size = _convert_optional_param_to_tensor(
-        "buffer_size",
-        buffer_size,
-        argument_default=_DEFAULT_READER_BUFFER_SIZE_BYTES)
-
-  def make_dataset_resource(self):
-    return gen_dataset_ops.tf_record_dataset(
-        self._filenames, self._compression_type, self._buffer_size)
-
-  @property
-  def output_shapes(self):
-    return tensor_shape.TensorShape([])
-
-  @property
-  def output_types(self):
-    return dtypes.string
-
-
-class HDF5Dataset(Dataset):
-  """A `Dataset` comprising records from one or more HDF5 files."""
-
-  def __init__(self, filenames, datasets):
-    """Creates an `HDF5Dataset`.
-    Args:
-      filenames: A `tf.string` tensor containing one or more filenames.
-      datasets: A `tf.string` tensor containing one or more datasets.
-    """
-    super(HDF5Dataset, self).__init__()
-    self._filenames = ops.convert_to_tensor(filenames, name="filenames")
-    self._datasets = ops.convert_to_tensor(datasets, name="datasets")
-
-  def make_dataset_resource(self):
-    return gen_dataset_ops.hdf5_dataset(self._filenames, self._datasets)
-
-  @property
-  def output_shapes(self):
-    return tensor_shape.TensorShape([])
-
-  @property
-  def output_types(self):
-    return dtypes.string
-
-
-class FixedLengthRecordDataset(Dataset):
-  """A `Dataset` of fixed-length records from one or more binary files."""
-
-  def __init__(self,
-               filenames,
-               record_bytes,
-               header_bytes=None,
-               footer_bytes=None,
-               buffer_size=None):
-    """Creates a `FixedLengthRecordDataset`.
-
-    Args:
-      filenames: A `tf.string` tensor containing one or more filenames.
-      record_bytes: A `tf.int64` scalar representing the number of bytes in
-        each record.
-      header_bytes: (Optional.) A `tf.int64` scalar representing the number of
-        bytes to skip at the start of a file.
-      footer_bytes: (Optional.) A `tf.int64` scalar representing the number of
-        bytes to ignore at the end of a file.
-      buffer_size: (Optional.) A `tf.int64` scalar representing the number of
-        bytes to buffer when reading.
-    """
-    super(FixedLengthRecordDataset, self).__init__()
-    self._filenames = ops.convert_to_tensor(
-        filenames, dtype=dtypes.string, name="filenames")
-    self._record_bytes = ops.convert_to_tensor(
-        record_bytes, dtype=dtypes.int64, name="record_bytes")
-
-    self._header_bytes = _convert_optional_param_to_tensor(
-        "header_bytes", header_bytes)
-    self._footer_bytes = _convert_optional_param_to_tensor(
-        "footer_bytes", footer_bytes)
-    self._buffer_size = _convert_optional_param_to_tensor(
-        "buffer_size", buffer_size, _DEFAULT_READER_BUFFER_SIZE_BYTES)
-
-  def make_dataset_resource(self):
-    return gen_dataset_ops.fixed_length_record_dataset(
-        self._filenames, self._header_bytes, self._record_bytes,
-        self._footer_bytes, self._buffer_size)
-
-  @property
-  def output_shapes(self):
-    return tensor_shape.scalar()
-
-  @property
-  def output_types(self):
-    return dtypes.string
-=======
-    return self._input_dataset.output_types
->>>>>>> a71ca255
+    return self._input_dataset.output_types