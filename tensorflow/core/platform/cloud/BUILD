# Description:
# Cloud file system implementation.

package(
    default_visibility = ["//visibility:private"],
)

licenses(["notice"])  # Apache 2.0

load(
    "//tensorflow:tensorflow.bzl",
    "tf_cc_test",
)

#for HDF5
load(
    "//tensorflow/core:platform/default/build_config.bzl",
    "tf_additional_hdf5_lib_defines",
)

load(
    "//third_party/hdf5:hdf5.bzl",
    "if_hdf5",
)


filegroup(
    name = "all_files",
    srcs = glob(
        include = [
            "**/*",
        ],
        exclude = [
            "**/METADATA",
            "**/OWNERS",
        ],
    ),
    visibility = ["//tensorflow:__subpackages__"],
)

cc_library(
    name = "expiring_lru_cache",
    hdrs = ["expiring_lru_cache.h"],
    visibility = ["//tensorflow:__subpackages__"],
    deps = ["//tensorflow/core:lib"],
)

cc_library(
    name = "file_block_cache",
    srcs = ["file_block_cache.cc"],
    hdrs = ["file_block_cache.h"],
    visibility = ["//tensorflow:__subpackages__"],
    deps = ["//tensorflow/core:lib"],
)

cc_library(
    name = "gcs_file_system",
<<<<<<< HEAD
    srcs = [
        "gcs_file_system.cc",
    ],
    hdrs = [
        "gcs_file_system.h",
    ],
    defines = tf_additional_hdf5_lib_defines(),
=======
    srcs = ["gcs_file_system.cc"],
    hdrs = ["gcs_file_system.h"],
>>>>>>> 53e7541c
    linkstatic = 1,  # Needed since alwayslink is broken in bazel b/27630669
    visibility = ["//visibility:public"],
    deps = [
        ":curl_http_request",
        ":expiring_lru_cache",
        ":file_block_cache",
        ":google_auth_provider",
        ":http_request",
        ":retrying_file_system",
        ":retrying_utils",
        ":time_util",
        "//tensorflow/core:framework_headers_lib",
        "//tensorflow/core:lib_internal",
        "@jsoncpp_git//:jsoncpp",
    ] + if_hdf5(["//third_party/hdf5",]),
    alwayslink = 1,
)

cc_library(
    name = "http_request",
    hdrs = ["http_request.h"],
    visibility = ["//tensorflow:__subpackages__"],
    deps = [
        "//tensorflow/core:framework_headers_lib",
        "//tensorflow/core:lib_internal",
    ],
)

cc_library(
    name = "curl_http_request",
    srcs = ["curl_http_request.cc"],
    hdrs = ["curl_http_request.h"],
    visibility = ["//tensorflow:__subpackages__"],
    deps = [
        ":http_request",
        "//tensorflow/core:framework_headers_lib",
        "//tensorflow/core:lib_internal",
        "@curl//:curl",
    ],
)

cc_library(
    name = "http_request_fake",
    testonly = 1,
    hdrs = [
        "http_request_fake.h",
    ],
    visibility = ["//tensorflow:__subpackages__"],
    deps = [
        ":curl_http_request",
        "//tensorflow/core:lib",
        "//tensorflow/core:lib_internal",
        "//tensorflow/core:test",
        "@curl//:curl",
    ],
)

cc_library(
    name = "google_auth_provider",
    srcs = ["google_auth_provider.cc"],
    hdrs = [
        "auth_provider.h",
        "google_auth_provider.h",
    ],
    visibility = ["//tensorflow:__subpackages__"],
    deps = [
        ":curl_http_request",
        ":oauth_client",
        ":retrying_utils",
        "//tensorflow/core:lib",
        "//tensorflow/core:lib_internal",
        "@jsoncpp_git//:jsoncpp",
    ],
)

cc_library(
    name = "now_seconds_env",
    testonly = 1,
    hdrs = ["now_seconds_env.h"],
    visibility = ["//tensorflow:__subpackages__"],
    deps = [
        "//tensorflow/core:lib",
        "//tensorflow/core:lib_internal",
    ],
)

cc_library(
    name = "oauth_client",
    srcs = [
        "oauth_client.cc",
    ],
    hdrs = [
        "oauth_client.h",
    ],
    deps = [
        ":curl_http_request",
        ":http_request",
        "//tensorflow/core:lib",
        "//tensorflow/core:lib_internal",
        "@boringssl//:crypto",
        "@jsoncpp_git//:jsoncpp",
    ],
)

cc_library(
    name = "retrying_utils",
    srcs = [
        "retrying_utils.cc",
    ],
    hdrs = [
        "retrying_utils.h",
    ],
    deps = [
        "//tensorflow/core:framework_headers_lib",
        "//tensorflow/core:lib_internal",
    ],
)

cc_library(
    name = "retrying_file_system",
    srcs = [
        "retrying_file_system.cc",
    ],
    hdrs = [
        "retrying_file_system.h",
    ],
    defines = tf_additional_hdf5_lib_defines(),
    deps = [
        ":retrying_utils",
        "//tensorflow/core:framework_headers_lib",
        "//tensorflow/core:lib_internal",
    ] + if_hdf5(["//third_party/hdf5",]),
)

cc_library(
    name = "time_util",
    srcs = [
        "time_util.cc",
    ],
    hdrs = [
        "time_util.h",
    ],
    deps = [
        "//tensorflow/core:framework_headers_lib",
        "//tensorflow/core:lib_internal",
    ],
)

tf_cc_test(
    name = "expiring_lru_cache_test",
    size = "small",
    srcs = ["expiring_lru_cache_test.cc"],
    deps = [
        ":expiring_lru_cache",
        ":now_seconds_env",
        "//tensorflow/core:lib",
        "//tensorflow/core:test",
        "//tensorflow/core:test_main",
    ],
)

tf_cc_test(
    name = "file_block_cache_test",
    size = "small",
    srcs = ["file_block_cache_test.cc"],
    deps = [
        ":file_block_cache",
        ":now_seconds_env",
        "//tensorflow/core:lib",
        "//tensorflow/core:lib_internal",
        "//tensorflow/core:test",
        "//tensorflow/core:test_main",
    ],
)

tf_cc_test(
    name = "gcs_file_system_test",
    size = "small",
    srcs = ["gcs_file_system_test.cc"],
    deps = [
        ":gcs_file_system",
        ":http_request_fake",
        "//tensorflow/core:test",
        "//tensorflow/core:test_main",
    ],
)

tf_cc_test(
    name = "curl_http_request_test",
    size = "small",
    srcs = ["curl_http_request_test.cc"],
    deps = [
        ":curl_http_request",
        "//tensorflow/core:lib",
        "//tensorflow/core:test",
        "//tensorflow/core:test_main",
    ],
)

tf_cc_test(
    name = "oauth_client_test",
    size = "small",
    srcs = ["oauth_client_test.cc"],
    data = [
        "testdata/service_account_credentials.json",
        "testdata/service_account_public_key.txt",
    ],
    deps = [
        ":http_request_fake",
        ":oauth_client",
        "//tensorflow/core:lib",
        "//tensorflow/core:lib_internal",
        "//tensorflow/core:test",
        "//tensorflow/core:test_main",
        "@boringssl//:crypto",
    ],
)

tf_cc_test(
    name = "google_auth_provider_test",
    size = "small",
    srcs = ["google_auth_provider_test.cc"],
    data = [
        "testdata/application_default_credentials.json",
        "testdata/service_account_credentials.json",
    ],
    deps = [
        ":google_auth_provider",
        ":http_request_fake",
        ":oauth_client",
        "//tensorflow/core:lib",
        "//tensorflow/core:lib_internal",
        "//tensorflow/core:test",
        "//tensorflow/core:test_main",
    ],
)

tf_cc_test(
    name = "retrying_file_system_test",
    size = "small",
    srcs = ["retrying_file_system_test.cc"],
    deps = [
        ":retrying_file_system",
        "//tensorflow/core:lib",
        "//tensorflow/core:lib_internal",
        "//tensorflow/core:test",
        "//tensorflow/core:test_main",
    ],
)

tf_cc_test(
    name = "time_util_test",
    size = "small",
    srcs = ["time_util_test.cc"],
    deps = [
        ":time_util",
        "//tensorflow/core:test",
        "//tensorflow/core:test_main",
    ],
)

tf_cc_test(
    name = "retrying_utils_test",
    size = "small",
    srcs = ["retrying_utils_test.cc"],
    deps = [
        ":retrying_utils",
        "//tensorflow/core:lib",
        "//tensorflow/core:lib_internal",
        "//tensorflow/core:test",
        "//tensorflow/core:test_main",
    ],
)<|MERGE_RESOLUTION|>--- conflicted
+++ resolved
@@ -55,18 +55,9 @@
 
 cc_library(
     name = "gcs_file_system",
-<<<<<<< HEAD
-    srcs = [
-        "gcs_file_system.cc",
-    ],
-    hdrs = [
-        "gcs_file_system.h",
-    ],
-    defines = tf_additional_hdf5_lib_defines(),
-=======
     srcs = ["gcs_file_system.cc"],
     hdrs = ["gcs_file_system.h"],
->>>>>>> 53e7541c
+    defines = tf_additional_hdf5_lib_defines(),
     linkstatic = 1,  # Needed since alwayslink is broken in bazel b/27630669
     visibility = ["//visibility:public"],
     deps = [
