--- conflicted
+++ resolved
@@ -1464,25 +1464,25 @@
     ),
     hdrs = LIB_INTERNAL_PUBLIC_HEADERS,
     copts = tf_copts(),
-<<<<<<< HEAD
-    defines = tf_additional_lib_defines() + ["SNAPPY",] 
-              + tf_additional_verbs_lib_defines()
-              + tf_additional_hdf5_lib_defines()
-              + tf_additional_mpi_lib_defines()
-              + tf_additional_verbs_lib_defines() 
-              + tf_additional_mpi_lib_defines() 
-              + tf_additional_gdr_lib_defines(),
-    linkopts = select({
-        "//tensorflow:freebsd": [],
-        "//tensorflow:windows": [],
-        "//tensorflow:windows_msvc": [],
-        "//conditions:default": [
-            "-ldl",
-            "-lpthread",
-        ],
-    }),
-=======
->>>>>>> 9b5bf2b6
+#<<<<<<< HEAD
+#    defines = tf_additional_lib_defines() + ["SNAPPY",] 
+#              + tf_additional_verbs_lib_defines()
+#              + tf_additional_hdf5_lib_defines()
+#              + tf_additional_mpi_lib_defines()
+#              + tf_additional_verbs_lib_defines() 
+#              + tf_additional_mpi_lib_defines() 
+#              + tf_additional_gdr_lib_defines(),
+#    linkopts = select({
+#        "//tensorflow:freebsd": [],
+#        "//tensorflow:windows": [],
+#        "//tensorflow:windows_msvc": [],
+#        "//conditions:default": [
+#            "-ldl",
+#            "-lpthread",
+#        ],
+#    }),
+#=======
+#>>>>>>> origin/master
     deps = tf_additional_lib_deps() + [
         ":lib_hash_crc32c_accelerate_internal",
         ":lib_proto_parsing",
@@ -1490,12 +1490,9 @@
         "//tensorflow/core/platform/default/build_config:platformlib",
         "@snappy",
         "@zlib_archive//:zlib",
-<<<<<<< HEAD
-    ] + if_hdf5(["//third_party/hdf5",]),
-=======
         "@protobuf_archive//:protobuf",
-    ] + tf_protos_all_impl(),
->>>>>>> 9b5bf2b6
+    ] + tf_protos_all_impl() 
+    + if_hdf5(["//third_party/hdf5",]),
 )
 
 # File compiled with extra flags to get cpu-specific acceleration.
