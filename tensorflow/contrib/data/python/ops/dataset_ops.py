--- conflicted
+++ resolved
@@ -672,892 +672,4 @@
     dataset = transformation_func(self)
     if not isinstance(dataset, dataset_ops.Dataset):
       raise TypeError("`transformation_func` must return a Dataset.")
-<<<<<<< HEAD
-    return Dataset(dataset)
-
-
-class TextLineDataset(Dataset):
-  """A `Dataset` comprising lines from one or more text files."""
-
-  def __init__(self, filenames, compression_type=None, buffer_size=None):
-    """Creates a `TextLineDataset`.
-    Args:
-      filenames: A `tf.string` tensor containing one or more filenames.
-      compression_type: (Optional.) A `tf.string` scalar evaluating to one of
-        `""` (no compression), `"ZLIB"`, or `"GZIP"`.
-      buffer_size: (Optional.) A `tf.int64` scalar denoting the number of bytes
-        to buffer. A value of 0 results in the default buffering values chosen
-        based on the compression type.
-    """
-    dataset = dataset_ops.TextLineDataset(filenames, compression_type,
-                                          buffer_size)
-    super(TextLineDataset, self).__init__(dataset)
-
-
-class TFRecordDataset(Dataset):
-  """A `Dataset` comprising records from one or more TFRecord files."""
-
-  def __init__(self, filenames, compression_type=None, buffer_size=None):
-    """Creates a `TFRecordDataset`.
-    Args:
-      filenames: A `tf.string` tensor containing one or more filenames.
-      compression_type: (Optional.) A `tf.string` scalar evaluating to one of
-        `""` (no compression), `"ZLIB"`, or `"GZIP"`.
-      buffer_size: (Optional.) A `tf.int64` scalar representing the number of
-        bytes in the read buffer. 0 means no buffering.
-    """
-    dataset = dataset_ops.TFRecordDataset(filenames, compression_type,
-                                          buffer_size)
-    super(TFRecordDataset, self).__init__(dataset)
-
-
-class HDF5Dataset(Dataset):
-  """A `Dataset` comprising records from one or more HDF5 files."""
-
-  def __init__(self, filenames, datasets):
-    """Creates an `HDF5Dataset`.
-    Args:
-      filenames: A `tf.string` tensor containing one or more filenames.
-      datasets: A `tf.string` tensor containing one or more datasets.
-    """
-    dset = dataset_ops.HDF5Dataset(filenames, datasets)
-    super(HDF5Dataset, self).__init__(dset)
-
-
-class FixedLengthRecordDataset(Dataset):
-  """A `Dataset` of fixed-length records from one or more binary files."""
-
-  def __init__(self,
-               filenames,
-               record_bytes,
-               header_bytes=None,
-               footer_bytes=None,
-               buffer_size=None):
-    """Creates a `FixedLengthRecordDataset`.
-    Args:
-      filenames: A `tf.string` tensor containing one or more filenames.
-      record_bytes: A `tf.int64` scalar representing the number of bytes in
-        each record.
-      header_bytes: (Optional.) A `tf.int64` scalar representing the number of
-        bytes to skip at the start of a file.
-      footer_bytes: (Optional.) A `tf.int64` scalar representing the number of
-        bytes to ignore at the end of a file.
-      buffer_size: (Optional.) A `tf.int64` scalar representing the number of
-        bytes to buffer when reading.
-    """
-    dataset = dataset_ops.FixedLengthRecordDataset(
-        filenames, record_bytes, header_bytes, footer_bytes, buffer_size)
-    super(FixedLengthRecordDataset, self).__init__(dataset)
-
-
-def enumerate_dataset(start=0):
-  """A transformation that enumerate the elements of a dataset.
-  It is Similar to python's `enumerate`.
-  For example:
-  ```python
-  # NOTE: The following examples use `{ ... }` to represent the
-  # contents of a dataset.
-  a = { 1, 2, 3 }
-  b = { (7, 8), (9, 10) }
-  # The nested structure of the `datasets` argument determines the
-  # structure of elements in the resulting dataset.
-  a.apply(tf.contrib.data.enumerate(start=5)) == { (5, 1), (6, 2), (7, 3) }
-  b.apply(tf.contrib.data.enumerate()) == { (0, (7, 8)), (1, (9, 10)) }
-  ```
-  Args:
-    start: A `tf.int64` scalar `tf.Tensor`, representing the start
-      value for enumeration.
-  Returns:
-    A `Dataset` transformation function, which can be passed to
-    @{tf.contrib.data.Dataset.apply}.
-  """
-
-  def _apply_fn(dataset):
-    max_value = np.iinfo(dtypes.int64.as_numpy_dtype).max
-    return Dataset.zip((Dataset.range(start, max_value), dataset))
-
-  return _apply_fn
-
-
-def ignore_errors():
-  """Creates a `Dataset` from another `Dataset` and silently ignores any errors.
-  Use this transformation to produce a dataset that contains the same elements
-  as the input, but silently drops any elements that caused an error. For
-  example:
-  ```python
-  dataset = tf.contrib.data.Dataset.from_tensor_slices([1., 2., 0., 4.])
-  # Computing `tf.check_numerics(1. / 0.)` will raise an InvalidArgumentError.
-  dataset = dataset.map(lambda x: tf.check_numerics(1. / x, "error"))
-  # Using `ignore_errors()` will drop the element that causes an error.
-  dataset =
-      dataset.apply(tf.contrib.data.ignore_errors())  # ==> { 1., 0.5, 0.2 }
-  ```
-  Returns:
-    A `Dataset` transformation function, which can be passed to
-    @{tf.contrib.data.Dataset.apply}.
-  """
-
-  def _apply_fn(dataset):
-    return IgnoreErrorsDataset(dataset)
-
-  return _apply_fn
-
-
-def dense_to_sparse_batch(batch_size, row_shape):
-  """A transformation that batches ragged elements into `tf.SparseTensor`s.
-  Like `Dataset.padded_batch()`, this transformation combines multiple
-  consecutive elements of the dataset, which might have different
-  shapes, into a single element. The resulting element has three
-  components (`indices`, `values`, and `dense_shape`), which
-  comprise a `tf.SparseTensor` that represents the same data. The
-  `row_shape` represents the dense shape of each row in the
-  resulting `tf.SparseTensor`, to which the effective batch size is
-  prepended. For example:
-  ```python
-  # NOTE: The following examples use `{ ... }` to represent the
-  # contents of a dataset.
-  a = { ['a', 'b', 'c'], ['a', 'b'], ['a', 'b', 'c', 'd'] }
-  a.apply(tf.contrib.data.dense_to_sparse_batch(batch_size=2, row_shape=[6])) ==
-  {
-      ([[0, 0], [0, 1], [0, 2], [1, 0], [1, 1]],  # indices
-       ['a', 'b', 'c', 'a', 'b'],                 # values
-       [2, 6]),                                   # dense_shape
-      ([[2, 0], [2, 1], [2, 2], [2, 3]],
-       ['a', 'b', 'c', 'd'],
-       [1, 6])
-  }
-  ```
-  Args:
-    batch_size: A `tf.int64` scalar `tf.Tensor`, representing the
-      number of consecutive elements of this dataset to combine in a
-      single batch.
-    row_shape: A `tf.TensorShape` or `tf.int64` vector tensor-like
-      object representing the equivalent dense shape of a row in the
-      resulting `tf.SparseTensor`. Each element of this dataset must
-      have the same rank as `row_shape`, and must have size less
-      than or equal to `row_shape` in each dimension.
-  Returns:
-    A `Dataset` transformation function, which can be passed to
-    @{tf.contrib.data.Dataset.apply}.
-  """
-
-  def _apply_fn(dataset):
-    return DenseToSparseBatchDataset(dataset, batch_size, row_shape)
-
-  return _apply_fn
-
-
-def unbatch():
-  """A Transformation which splits the elements of a dataset.
-  For example, if elements of the dataset are shaped `[B, a0, a1, ...]`,
-  where `B` may vary from element to element, then for each element in
-  the dataset, the unbatched dataset will contain `B` consecutive elements
-  of shape `[a0, a1, ...]`.
-  Returns:
-    A `Dataset` transformation function, which can be passed to
-    @{tf.contrib.data.Dataset.apply}.
-  """
-
-  def _apply_fn(dataset):
-
-    def unbatch_map(arg, *rest):
-      if rest:
-        return Dataset.from_tensor_slices((arg,) + rest)
-      else:
-        return Dataset.from_tensor_slices(arg)
-
-    return dataset.flat_map(map_func=unbatch_map)
-
-  return _apply_fn
-
-
-def rejection_resample(class_func,
-                       target_dist,
-                       initial_dist=None,
-                       seed=None):
-  """A transformation that resamples a dataset to achieve a target distribution.
-  **NOTE** Resampling is performed via rejection sampling; some fraction
-  of the input values will be dropped.
-  Args:
-    class_func: A function mapping an element of the input dataset to a scalar
-      `tf.int32` tensor. Values should be in `[0, num_classes)`.
-    target_dist: A floating point type tensor, shaped `[num_classes]`.
-    initial_dist: (Optional.)  A floating point type tensor, shaped
-      `[num_classes]`.  If not provided, the true class distribution is
-      estimated live in a streaming fashion.
-    seed: (Optional.) Python integer seed for the resampler.
-  Returns:
-    A `Dataset` transformation function, which can be passed to
-    @{tf.contrib.data.Dataset.apply}.
-  """
-  def _apply_fn(dataset):
-    """Function from `Dataset` to `Dataset` that applies the transformation."""
-    dist_estimation_batch_size = 32
-    target_dist_t = ops.convert_to_tensor(target_dist, name="initial_dist")
-    class_values_ds = dataset.map(class_func)
-    if initial_dist is not None:
-      initial_dist_t = ops.convert_to_tensor(initial_dist, name="initial_dist")
-      acceptance_dist = _calculate_acceptance_probs(
-          initial_dist_t, target_dist_t)
-      initial_dist_ds = Dataset.from_tensors(initial_dist_t).repeat()
-      acceptance_dist_ds = Dataset.from_tensors(acceptance_dist).repeat()
-    else:
-      num_classes = (target_dist_t.shape[0].value or
-                     array_ops.shape(target_dist_t)[0])
-      smoothing_constant = 10
-      # Disable device functions and colocation constraints so that the variable
-      # will be placed with the eventual DT_VARIANT dataset tensor.
-      with ops.colocate_with(None, ignore_existing=True):
-        num_examples_per_class_seen = resource_variable_ops.ResourceVariable(
-            initial_value=array_ops.fill([num_classes],
-                                         np.int64(smoothing_constant)),
-            trainable=False,
-            collections=[ops.GraphKeys.LOCAL_VARIABLES],
-            name="local_class_count",
-            dtype=dtypes.int64)
-
-      def update_estimate_and_tile(c):
-        return array_ops.tile(
-            array_ops.expand_dims(
-                _estimate_data_distribution(c, num_examples_per_class_seen), 0),
-            [dist_estimation_batch_size, 1])
-
-      initial_dist_ds = (class_values_ds.batch(dist_estimation_batch_size)
-                         .map(update_estimate_and_tile).apply(unbatch()))
-      acceptance_dist_ds = initial_dist_ds.map(
-          lambda initial: _calculate_acceptance_probs(initial, target_dist_t))
-
-    def maybe_warn_on_large_rejection(accept_dist, initial_dist):
-      proportion_rejected = math_ops.reduce_sum(
-          (1 - accept_dist) * initial_dist)
-      return control_flow_ops.cond(
-          math_ops.less(proportion_rejected, .5),
-          lambda: accept_dist,
-          lambda: logging_ops.Print(  # pylint: disable=g-long-lambda
-              accept_dist, [proportion_rejected, initial_dist, accept_dist],
-              message="Proportion of examples rejected by sampler is high: ",
-              summarize=100,
-              first_n=10))
-
-    acceptance_dist_ds = (Dataset.zip((acceptance_dist_ds, initial_dist_ds))
-                          .map(maybe_warn_on_large_rejection))
-
-    current_probabilities_ds = Dataset.zip(
-        (acceptance_dist_ds, class_values_ds)).map(array_ops.gather)
-    filtered_ds = (
-        Dataset.zip((class_values_ds, current_probabilities_ds, dataset))
-        .filter(lambda _1, p, _2: random_ops.random_uniform([], seed=seed) < p))
-    return filtered_ds.map(lambda class_value, _, data: (class_value, data))
-
-  return _apply_fn
-
-
-def _calculate_acceptance_probs(initial_probs, target_probs):
-  """Calculate the per-class acceptance rates.
-  Args:
-    initial_probs: The class probabilities of the data.
-    target_probs: The desired class proportion in minibatches.
-  Returns:
-    A list of the per-class acceptance probabilities.
-  This method is based on solving the following analysis:
-  Let F be the probability of a rejection (on any example).
-  Let p_i be the proportion of examples in the data in class i (init_probs)
-  Let a_i is the rate the rejection sampler should *accept* class i
-  Let t_i is the target proportion in the minibatches for class i (target_probs)
-  ```
-  F = sum_i(p_i * (1-a_i))
-    = 1 - sum_i(p_i * a_i)     using sum_i(p_i) = 1
-  ```
-  An example with class `i` will be accepted if `k` rejections occur, then an
-  example with class `i` is seen by the rejector, and it is accepted. This can
-  be written as follows:
-  ```
-  t_i = sum_k=0^inf(F^k * p_i * a_i)
-      = p_i * a_j / (1 - F)    using geometric series identity, since 0 <= F < 1
-      = p_i * a_i / sum_j(p_j * a_j)        using F from above
-  ```
-  Note that the following constraints hold:
-  ```
-  0 <= p_i <= 1, sum_i(p_i) = 1
-  0 <= a_i <= 1
-  0 <= t_i <= 1, sum_i(t_i) = 1
-  ```
-  A solution for a_i in terms of the other variabes is the following:
-    ```a_i = (t_i / p_i) / max_i[t_i / p_i]```
-  """
-  # Add tiny to initial_probs to avoid divide by zero.
-  denom = (initial_probs + np.finfo(initial_probs.dtype.as_numpy_dtype).tiny)
-  ratio_l = target_probs / denom
-
-  # Calculate list of acceptance probabilities.
-  max_ratio = math_ops.reduce_max(ratio_l)
-  return ratio_l / max_ratio
-
-
-def _estimate_data_distribution(c, num_examples_per_class_seen):
-  """Estimate data distribution as labels are seen.
-  Args:
-    c: The class labels.  Type `int32`, shape `[batch_size]`.
-    num_examples_per_class_seen: A `ResourceVariable` containing counts.
-      Type `int64`, shape `[num_classes]`.
-  Returns:
-    dist: The updated distribution.  Type `float32`, shape `[num_classes]`.
-  """
-  num_classes = num_examples_per_class_seen.get_shape()[0].value
-  # Update the class-count based on what labels are seen in
-  # batch.  But do this asynchronously to avoid performing a
-  # cross-device round-trip.  Just use the cached value.
-  num_examples_per_class_seen = num_examples_per_class_seen.assign_add(
-      math_ops.reduce_sum(
-          array_ops.one_hot(c, num_classes, dtype=dtypes.int64), 0))
-  init_prob_estimate = math_ops.truediv(
-      num_examples_per_class_seen,
-      math_ops.reduce_sum(num_examples_per_class_seen))
-  return math_ops.cast(init_prob_estimate, dtypes.float32)
-
-
-class _VariantDataset(dataset_ops.Dataset):
-  """A Dataset wrapper for a tf.variant-typed function argument."""
-
-  def __init__(self, dataset_variant, output_types, output_shapes):
-    super(_VariantDataset, self).__init__()
-    self._dataset_variant = dataset_variant
-    self._output_types = output_types
-    self._output_shapes = output_shapes
-
-  def make_dataset_resource(self):
-    return self._dataset_variant
-
-  @property
-  def output_shapes(self):
-    return self._output_shapes
-
-  @property
-  def output_types(self):
-    return self._output_types
-
-
-class DenseToSparseBatchDataset(dataset_ops.Dataset):
-  """A `Dataset` that batches ragged dense elements into `tf.SparseTensor`s."""
-
-  def __init__(self, input_dataset, batch_size, row_shape):
-    """See `Dataset.dense_to_sparse_batch()` for more details."""
-    super(DenseToSparseBatchDataset, self).__init__()
-    if not isinstance(input_dataset.output_types, dtypes.DType):
-      raise TypeError("DenseToSparseDataset requires an input whose elements "
-                      "have a single component, whereas the input has %r." %
-                      input_dataset.output_types)
-    self._input_dataset = input_dataset
-    self._batch_size = batch_size
-    # pylint: disable=protected-access
-    self._row_shape = dataset_ops._partial_shape_to_tensor(row_shape)
-    # pylint: enable=protected-access
-
-  def make_dataset_resource(self):
-    return gen_dataset_ops.dense_to_sparse_batch_dataset(
-        self._input_dataset.make_dataset_resource(),
-        self._batch_size,
-        self._row_shape,
-        output_shapes=self.output_shapes,
-        output_types=self.output_types)
-
-  @property
-  def output_shapes(self):
-    num_elements = tensor_shape.Dimension(None)
-    return (tensor_shape.matrix(num_elements, self._row_shape.shape[0] + 1),
-            tensor_shape.vector(num_elements),
-            tensor_shape.vector(self._row_shape.shape[0] + 1))
-
-  @property
-  def output_types(self):
-    return (dtypes.int64, self._input_dataset.output_types, dtypes.int64)
-
-
-class IgnoreErrorsDataset(dataset_ops.Dataset):
-  """A `Dataset` that silently ignores errors when computing its input."""
-
-  def __init__(self, input_dataset):
-    """See `Dataset.ignore_errors()` for details."""
-    super(IgnoreErrorsDataset, self).__init__()
-    self._input_dataset = input_dataset
-
-  def make_dataset_resource(self):
-    return gen_dataset_ops.ignore_errors_dataset(
-        self._input_dataset.make_dataset_resource(),
-        output_shapes=nest.flatten(self.output_shapes),
-        output_types=nest.flatten(self.output_types))
-
-  @property
-  def output_shapes(self):
-    return self._input_dataset.output_shapes
-
-  @property
-  def output_types(self):
-    return self._input_dataset.output_types
-
-
-def read_batch_features(file_pattern,
-                        batch_size,
-                        features,
-                        reader,
-                        reader_args=None,
-                        randomize_input=True,
-                        num_epochs=None,
-                        capacity=10000):
-  """Reads batches of Examples.
-  Example:
-  ```
-  serialized_examples = [
-    features {
-      feature { key: "age" value { int64_list { value: [ 0 ] } } }
-      feature { key: "gender" value { bytes_list { value: [ "f" ] } } }
-      feature { key: "kws" value { bytes_list { value: [ "code", "art" ] } } }
-    },
-    features {
-      feature { key: "age" value { int64_list { value: [] } } }
-      feature { key: "gender" value { bytes_list { value: [ "f" ] } } }
-      feature { key: "kws" value { bytes_list { value: [ "sports" ] } } }
-    }
-  ]
-  ```
-  We can use arguments:
-  ```
-  features: {
-    "age": FixedLenFeature([], dtype=tf.int64, default_value=-1),
-    "gender": FixedLenFeature([], dtype=tf.string),
-    "kws": VarLenFeature(dtype=tf.string),
-  }
-  ```
-  And the expected output is:
-  ```python
-  {
-    "age": [[0], [-1]],
-    "gender": [["f"], ["f"]],
-    "kws": SparseTensor(
-      indices=[[0, 0], [0, 1], [1, 0]],
-      values=["code", "art", "sports"]
-      dense_shape=[2, 2]),
-  }
-  ```
-  Args:
-    file_pattern: List of files or patterns of file paths containing
-      `Example` records. See `tf.gfile.Glob` for pattern rules.
-    batch_size: An int representing the number of consecutive elements of this
-      dataset to combine in a single batch.
-    features: A `dict` mapping feature keys to `FixedLenFeature` or
-      `VarLenFeature` values. See `tf.parse_example`.
-    reader: A function or class that can be called with a `filenames` tensor
-      and (optional) `reader_args` and returns a `Dataset` of serialized
-      Examples.
-    reader_args: Additional arguments to pass to the reader class.
-    randomize_input: Whether the input should be randomized.
-    num_epochs: Integer specifying the number of times to read through the
-      dataset. If None, cycles through the dataset forever.
-    capacity: Capacity of the ShuffleDataset. A large capacity ensures better
-      shuffling but would increase memory usage and startup time.
-  Returns:
-    A dict from keys in features to Tensor or SparseTensor objects.
-  """
-  filenames = _get_file_names(file_pattern, randomize_input)
-  if reader_args:
-    dataset = reader(filenames, *reader_args)
-  else:
-    dataset = reader(filenames)
-  if dataset.output_types == (dtypes.string, dtypes.string):
-    dataset = dataset.map(lambda unused_k, v: v)
-  elif dataset.output_types != dtypes.string:
-    raise TypeError("`reader` must be a dataset of `tf.string` values, "
-                    "or `(tf.string, tf.string)` key-value pairs.")
-  if num_epochs != 1:
-    dataset = dataset.repeat(num_epochs)
-  if randomize_input:
-    dataset = dataset.shuffle(capacity)
-  dataset = dataset.batch(batch_size)
-  dataset = dataset.map(lambda x: _parse_example(x, features))
-  iterator = dataset.make_one_shot_iterator()
-  outputs = iterator.get_next()
-  index = 0
-  result = {}
-  for key in sorted(features.keys()):
-    feature = features[key]
-    if isinstance(feature, parsing_ops.FixedLenFeature):
-      result[key] = outputs[index]
-      index += 1
-    else:
-      result[key] = sparse_tensor_lib.SparseTensor(
-          indices=outputs[index],
-          values=outputs[index + 1],
-          dense_shape=outputs[index + 2])
-      index += 3
-  return result
-
-
-def _parse_example(serialized, features):
-  parsed = parsing_ops.parse_example(serialized, features)
-  result = []
-  for key in sorted(features.keys()):
-    val = parsed[key]
-    if isinstance(val, sparse_tensor_lib.SparseTensor):
-      result.extend([val.indices, val.values, val.dense_shape])
-    else:
-      result.append(val)
-  return tuple(result)
-
-
-def _get_file_names(file_pattern, randomize_input):
-  """Parse list of file names from pattern, optionally shuffled.
-  Args:
-    file_pattern: File glob pattern, or list of glob patterns.
-    randomize_input: Whether to shuffle the order of file names.
-  Returns:
-    List of file names matching `file_pattern`.
-  Raises:
-    ValueError: If `file_pattern` is empty, or pattern matches no files.
-  """
-  if isinstance(file_pattern, list):
-    if not file_pattern:
-      raise ValueError("File pattern is empty.")
-    file_names = []
-    for entry in file_pattern:
-      file_names.extend(gfile.Glob(entry))
-  else:
-    file_names = list(gfile.Glob(file_pattern))
-
-  if not file_names:
-    raise ValueError("No files match %s." % file_pattern)
-
-  # Sort files so it will be deterministic for unit tests.
-  if not randomize_input:
-    file_names = sorted(file_names)
-  return file_names
-
-
-class GroupByWindowDataset(dataset_ops.Dataset):
-  """A `Dataset` that groups its input and performs a windowed reduction."""
-
-  def __init__(self, input_dataset, key_func, reduce_func, window_size_func):
-    """See `group_by_window()` for details."""
-    super(GroupByWindowDataset, self).__init__()
-
-    self._input_dataset = input_dataset
-
-    self._make_key_func(key_func, input_dataset)
-    self._make_reduce_func(reduce_func, input_dataset)
-    self._make_window_size_func(window_size_func)
-
-  def _make_window_size_func(self, window_size_func):
-    """Make wrapping Defun for window_size_func."""
-
-    @function.Defun(dtypes.int64)
-    def tf_window_size_func(key):
-      key.set_shape([])
-      window_size = ops.convert_to_tensor(
-          window_size_func(key), dtype=dtypes.int64)
-      if window_size.dtype != dtypes.int64:
-        raise ValueError(
-            "`window_size_func` must return a single tf.int64 tensor.")
-      return window_size
-
-    self._window_size_func = tf_window_size_func
-    self._window_size_func.add_to_graph(ops.get_default_graph())
-
-  def _make_key_func(self, key_func, input_dataset):
-    """Make wrapping Defun for key_func."""
-
-    @function.Defun(*nest.flatten(input_dataset.output_types))
-    def tf_key_func(*args):
-      """A wrapper for Defun that facilitates shape inference."""
-      # Pass in shape information from the input_dataset.
-      for arg, shape in zip(args, nest.flatten(input_dataset.output_shapes)):
-        arg.set_shape(shape)
-      nested_args = nest.pack_sequence_as(input_dataset.output_types, args)
-      # pylint: disable=protected-access
-      if dataset_ops._should_unpack_args(nested_args):
-        ret = key_func(*nested_args)
-      # pylint: enable=protected-access
-      else:
-        ret = key_func(nested_args)
-      ret = ops.convert_to_tensor(ret, dtype=dtypes.int64)
-      if ret.dtype != dtypes.int64:
-        raise ValueError("`key_func` must return a single tf.int64 tensor.")
-      return ret
-
-    self._key_func = tf_key_func
-    self._key_func.add_to_graph(ops.get_default_graph())
-
-  def _make_reduce_func(self, reduce_func, input_dataset):
-    """Make wrapping Defun for reduce_func."""
-
-    @function.Defun(dtypes.int64, dtypes.variant)
-    def tf_reduce_func(key, window_dataset_variant):
-      """A wrapper for Defun that facilitates shape inference."""
-      key.set_shape([])
-      window_dataset = _VariantDataset(window_dataset_variant,
-                                       input_dataset.output_types,
-                                       input_dataset.output_shapes)
-      if not isinstance(window_dataset, dataset_ops.Dataset):
-        raise TypeError("`window_dataset` must return a `Dataset` object.")
-      output_dataset = reduce_func(key, window_dataset)
-      if not isinstance(output_dataset, dataset_ops.Dataset):
-        raise TypeError("`reduce_func` must return a `Dataset` object.")
-      self._output_types = output_dataset.output_types
-      self._output_shapes = output_dataset.output_shapes
-      return output_dataset.make_dataset_resource()
-
-    self._reduce_func = tf_reduce_func
-    self._reduce_func.add_to_graph(ops.get_default_graph())
-
-  @property
-  def output_shapes(self):
-    return self._output_shapes
-
-  @property
-  def output_types(self):
-    return self._output_types
-
-  def make_dataset_resource(self):
-    return gen_dataset_ops.group_by_window_dataset(
-        self._input_dataset.make_dataset_resource(),
-        self._key_func.captured_inputs,
-        self._reduce_func.captured_inputs,
-        self._window_size_func.captured_inputs,
-        key_func=self._key_func,
-        reduce_func=self._reduce_func,
-        window_size_func=self._window_size_func,
-        output_types=nest.flatten(self.output_types),
-        output_shapes=nest.flatten(self.output_shapes))
-
-
-def group_by_window(key_func,
-                    reduce_func,
-                    window_size=None,
-                    window_size_func=None):
-  """A transformation that groups windows of elements by key and reduces them.
-  This transformation maps each consecutive element in a dataset to a key
-  using `key_func` and groups the elements by key. It then applies
-  `reduce_func` to at most `window_size_func(key)` elements matching the same
-  key. All execpt the final window for each key will contain
-  `window_size_func(key)` elements; the final window may be smaller.
-  You may provide either a constant `window_size` or a window size determined by
-  the key through `window_size_func`.
-  Args:
-    key_func: A function mapping a nested structure of tensors
-      (having shapes and types defined by `self.output_shapes` and
-      `self.output_types`) to a scalar `tf.int64` tensor.
-    reduce_func: A function mapping a key and a dataset of up to `batch_size`
-      consecutive elements matching that key to another dataset.
-    window_size: A `tf.int64` scalar `tf.Tensor`, representing the number of
-      consecutive elements matching the same key to combine in a single
-      batch, which will be passed to `reduce_func`. Mutually exclusive with
-      `window_size_func`.
-    window_size_func: A function mapping a key to a `tf.int64` scalar
-      `tf.Tensor`, representing the number of consecutive elements matching
-      the same key to combine in a single batch, which will be passed to
-      `reduce_func`. Mutually exclusive with `window_size`.
-  Returns:
-    A `Dataset` transformation function, which can be passed to
-    @{tf.contrib.data.Dataset.apply}.
-  Raises:
-    ValueError: if neither or both of {`window_size`, `window_size_func`} are
-      passed.
-  """
-  if (window_size is not None and window_size_func or
-      not (window_size is not None or window_size_func)):
-    raise ValueError("Must pass either window_size or window_size_func.")
-
-  if window_size is not None:
-
-    def constant_window_func(unused_key):
-      return ops.convert_to_tensor(window_size, dtype=dtypes.int64)
-
-    window_size_func = constant_window_func
-
-  assert window_size_func is not None
-
-  def _apply_fn(dataset):
-    """Function from `Dataset` to `Dataset` that applies the transformation."""
-    return GroupByWindowDataset(dataset, key_func, reduce_func,
-                                window_size_func)
-
-  return _apply_fn
-
-
-class SqlDataset(dataset_ops.Dataset):
-  """A `Dataset` consisting of the results from a SQL query."""
-
-  def __init__(self, driver_name, data_source_name, query, output_types):
-    """Creates a `SqlDataset`.
-    `SqlDataset` allows a user to read data from the result set of a SQL query.
-    For example:
-    ```python
-    dataset = tf.contrib.data.SqlDataset("sqlite", "/foo/bar.sqlite3",
-                                         "SELECT name, age FROM people",
-                                         (tf.string, tf.int32))
-    iterator = dataset.make_one_shot_iterator()
-    next_element = iterator.get_next()
-    # Prints the rows of the result set of the above query.
-    while True:
-      try:
-        print(sess.run(next_element))
-      except tf.errors.OutOfRangeError:
-        break
-    ```
-    Args:
-      driver_name: A 0-D `tf.string` tensor containing the database type.
-        Currently, the only supported value is 'sqlite'.
-      data_source_name: A 0-D `tf.string` tensor containing a connection string
-        to connect to the database.
-      query: A 0-D `tf.string` tensor containing the SQL query to execute.
-      output_types: A tuple of `tf.DType` objects representing the types of the
-        columns returned by `query`.
-    """
-    super(SqlDataset, self).__init__()
-    self._driver_name = ops.convert_to_tensor(
-        driver_name, dtype=dtypes.string, name="driver_name")
-    self._data_source_name = ops.convert_to_tensor(
-        data_source_name, dtype=dtypes.string, name="data_source_name")
-    self._query = ops.convert_to_tensor(
-        query, dtype=dtypes.string, name="query")
-    self._output_types = output_types
-
-  def make_dataset_resource(self):
-    return gen_dataset_ops.sql_dataset(self._driver_name,
-                                       self._data_source_name, self._query,
-                                       nest.flatten(self.output_types),
-                                       nest.flatten(self.output_shapes))
-
-  @property
-  def output_shapes(self):
-    return nest.map_structure(lambda _: tensor_shape.TensorShape([]),
-                              self._output_types)
-
-  @property
-  def output_types(self):
-    return self._output_types
-
-
-class _RestructuredDataset(dataset_ops.Dataset):
-  """An internal helper for changing the structure and shape of a dataset."""
-
-  def __init__(self, dataset, output_types, output_shapes=None):
-    """Creates a new dataset with the given output types and shapes.
-    The given `dataset` must have a structure that is convertible:
-    * `dataset.output_types` must be the same as `output_types` module nesting.
-    * Each shape in `dataset.output_shapes` must be compatible with each shape
-      in `output_shapes` (if given).
-    Note: This helper permits "unsafe casts" for shapes, equivalent to using
-    `tf.Tensor.set_shape()` where domain-specific knowledge is available.
-    Args:
-      dataset: A `Dataset` object.
-      output_types: A nested structure of `tf.DType` objects.
-      output_shapes: (Optional.) A nested structure of `tf.TensorShape` objects.
-        If omitted, the shapes will be inherited from `dataset`.
-    Raises:
-      ValueError: If either `output_types` or `output_shapes` is not compatible
-        with the structure of `dataset`.
-    """
-    super(_RestructuredDataset, self).__init__()
-    self._dataset = dataset
-
-    # Validate that the types are compatible.
-    output_types = nest.map_structure(dtypes.as_dtype, output_types)
-    flat_original_types = nest.flatten(dataset.output_types)
-    flat_new_types = nest.flatten(output_types)
-    if flat_original_types != flat_new_types:
-      raise ValueError(
-          "Dataset with output types %r cannot be restructured to have output "
-          "types %r" % (dataset.output_types, output_types))
-
-    self._output_types = output_types
-
-    if output_shapes is None:
-      # Inherit shapes from the original `dataset`.
-      self._output_shapes = nest.pack_sequence_as(
-          output_types, nest.flatten(dataset.output_shapes))
-    else:
-      # Validate that the shapes are compatible.
-      nest.assert_same_structure(output_types, output_shapes)
-      flat_original_shapes = nest.flatten(dataset.output_shapes)
-      flat_new_shapes = nest.flatten_up_to(output_types, output_shapes)
-
-      for original_shape, new_shape in zip(flat_original_shapes,
-                                           flat_new_shapes):
-        if not original_shape.is_compatible_with(new_shape):
-          raise ValueError(
-              "Dataset with output shapes %r cannot be restructured to have "
-              "incompatible output shapes %r"
-              % (dataset.output_shapes, output_shapes))
-      self._output_shapes = nest.map_structure_up_to(
-          output_types, tensor_shape.as_shape, output_shapes)
-
-  def make_dataset_resource(self):
-    return self._dataset.make_dataset_resource()
-
-  @property
-  def output_types(self):
-    return self._output_types
-
-  @property
-  def output_shapes(self):
-    return self._output_shapes
-
-
-def batch_and_drop_remainder(batch_size):
-  """A batching transformation that omits the final small batch (if present).
-  Like @{tf.contrib.data.Dataset.batch}, this transformation combines
-  consecutive elements of this dataset into batches. However, if the batch
-  size does not evenly divide the input dataset size, this transformation will
-  drop the final smaller element.
-  The following example illustrates the difference between this
-  transformation and `Dataset.batch()`:
-  ```python
-  dataset = tf.contrib.data.Dataset.range(200)
-  batched = dataset.apply(tf.contrib.data.batch_and_drop_remainder(128))
-  print(batched.output_shapes)  # ==> "(128,)" (the batch dimension is known)
-  ```
-  By contrast, `dataset.batch(128)` would yield a two-element dataset with
-  shapes `(128,)` and `(72,)`, so the batch dimension would not be statically
-  known.
-  Args:
-    batch_size: A `tf.int64` scalar `tf.Tensor`, representing the number of
-        consecutive elements of this dataset to combine in a single batch.
-  Returns:
-    A `Dataset` transformation function, which can be passed to
-    @{tf.contrib.data.Dataset.apply}
-  """
-
-  def _apply_fn(dataset):
-    """Function from `Dataset` to `Dataset` that applies the transformation."""
-    tensor_batch_size = ops.convert_to_tensor(
-        batch_size, dtype=dtypes.int64, name="batch_size")
-
-    batched = dataset.batch(tensor_batch_size)
-    flattened = _RestructuredDataset(batched,
-                                     tuple(nest.flatten(batched.output_types)))
-
-    def _predicate(*xs):
-      """Return `True` if this element is a full batch."""
-      # Extract the dynamic batch size from the first component of the flattened
-      # batched element.
-      first_component = xs[0]
-      first_component_batch_size = array_ops.shape(
-          first_component, out_type=dtypes.int64)[0]
-
-      return math_ops.equal(first_component_batch_size, tensor_batch_size)
-
-    filtered = flattened.filter(_predicate)
-
-    maybe_constant_batch_size = tensor_util.constant_value(tensor_batch_size)
-
-    def _set_first_dimension(shape):
-      return shape.merge_with(
-          tensor_shape.vector(maybe_constant_batch_size).concatenate(shape[1:]))
-
-    known_shapes = nest.map_structure(_set_first_dimension,
-                                      batched.output_shapes)
-    return _RestructuredDataset(filtered, batched.output_types, known_shapes)
-
-  return _apply_fn
-=======
-    return Dataset(dataset)
->>>>>>> a71ca255
+    return Dataset(dataset)